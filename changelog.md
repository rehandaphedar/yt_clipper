--- conflicted
+++ resolved
@@ -3,52 +3,6 @@
 This changelog records all the changes to `yt_clipper` after version numbers between the markup and clipper script were unified (ie since v3.7.0-beta.3.9.0-alpha.10 `[2020.08.14]`).
 
 - [yt_clipper Changelog (Post-Version-Unification)](#yt_clipper-changelog-post-version-unification)
-<<<<<<< HEAD
-  - [v3.7.0-beta.4.8.1 `[2021.03.07]`](#v370-beta481-20210307)
-    - [Markup Changes](#markup-changes)
-  - [v3.7.0-beta.4.8.0 `[2021.03.05]`](#v370-beta480-20210305)
-    - [Markup Changes](#markup-changes-1)
-    - [Clipper Changes](#clipper-changes)
-  - [v3.7.0-beta.4.7.0 `[2021.01.12]`](#v370-beta470-20210112)
-    - [Clipper Changes](#clipper-changes-1)
-  - [v3.7.0-beta.4.6.0 `[2020.12.18]`](#v370-beta460-20201218)
-    - [Markup Changes](#markup-changes-2)
-    - [Clipper Changes](#clipper-changes-2)
-  - [v3.7.0-beta.4.5.0 `[2020.12.11]`](#v370-beta450-20201211)
-    - [Markup Changes](#markup-changes-3)
-    - [Clipper Changes](#clipper-changes-3)
-  - [v3.7.0-beta.4.4.0 `[2020.11.04]`](#v370-beta440-20201104)
-    - [Markup Changes](#markup-changes-4)
-    - [Clipper Changes](#clipper-changes-4)
-  - [v3.7.0-beta.4.3.0 `[2020.11.03]`](#v370-beta430-20201103)
-    - [Markup Changes](#markup-changes-5)
-  - [v3.7.0-beta.4.2.0 `[2020.11.01]`](#v370-beta420-20201101)
-    - [Markup Changes](#markup-changes-6)
-    - [Clipper Changes](#clipper-changes-5)
-  - [v3.7.0-beta.4.1.0 `[2020.10.03]`](#v370-beta410-20201003)
-    - [Markup Changes](#markup-changes-7)
-    - [Clipper Changes](#clipper-changes-6)
-  - [v3.7.0-beta.4.0.1 `[2020.09.20]`](#v370-beta401-20200920)
-    - [Markup Changes](#markup-changes-8)
-    - [Clipper Changes](#clipper-changes-7)
-  - [v3.7.0-beta.4.0.0 `[2020.09.19]`](#v370-beta400-20200919)
-    - [Markup Changes](#markup-changes-9)
-    - [Clipper Changes](#clipper-changes-8)
-  - [v3.7.0-beta.3.9.0 `[2020.09.14]`](#v370-beta390-20200914)
-    - [Markup Changes](#markup-changes-10)
-    - [Clipper Changes](#clipper-changes-9)
-  - [v3.7.0-beta.3.9.0-alpha.13 `[2020.08.31]`](#v370-beta390-alpha13-20200831)
-    - [Clipper Changes](#clipper-changes-10)
-  - [v3.7.0-beta.3.9.0-alpha.12 `[2020.08.23]`](#v370-beta390-alpha12-20200823)
-    - [Markup Changes](#markup-changes-11)
-    - [Clipper Changes](#clipper-changes-11)
-  - [v3.7.0-beta.3.9.0-alpha.11 `[2020.08.17]`:](#v370-beta390-alpha11-20200817)
-    - [Markup Changes](#markup-changes-12)
-    - [Clipper Changes](#clipper-changes-12)
-  - [v3.7.0-beta.3.9.0-alpha.10 `[2020.08.14]`](#v370-beta390-alpha10-20200814)
-    - [Markup Changes](#markup-changes-13)
-    - [Clipper Changes](#clipper-changes-13)
-=======
   - [v3.7.0-beta.4.8.3 `[2021.04.01]`](#v370-beta483-20210401)
     - [Markup Changes](#markup-changes)
   - [v3.7.0-beta.4.8.2 `[2021.03.31]`](#v370-beta482-20210331)
@@ -97,13 +51,10 @@
   - [v3.7.0-beta.3.9.0-alpha.10 `[2020.08.14]`](#v370-beta390-alpha10-20200814)
     - [Markup Changes](#markup-changes-14)
     - [Clipper Changes](#clipper-changes-14)
->>>>>>> ba8737cf
 - [yt_clipper Changelog (Pre-Version-Unification)](#yt_clipper-changelog-pre-version-unification)
   - [Markup Script Changelog](#markup-script-changelog)
   - [Clipper Script (Installation) Changelog](#clipper-script-installation-changelog)
 
-<<<<<<< HEAD
-=======
 ## v3.7.0-beta.4.8.3 `[2021.04.01]`
 
 ### Markup Changes
@@ -117,7 +68,6 @@
 - Fix crash on printing help.
 - Update youtube_dl dependency from [`v2021.03.03`](https://github.com/ytdl-org/youtube-dl/releases/tag/2021.03.03) to [`v2021.04.01`](https://github.com/ytdl-org/youtube-dl/releases/tag/2021.04.01).
 
->>>>>>> ba8737cf
 ## v3.7.0-beta.4.8.1 `[2021.03.07]`
 
 ### Markup Changes
