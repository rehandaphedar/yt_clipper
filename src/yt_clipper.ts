// ==UserScript==
// @locale       english
// @name         yt_clipper
// @namespace    http://tampermonkey.net/
// @version      0.0.53
// @description  add markers to youtube videos and generate clipped webms online or offline
// @updateURL    https://openuserjs.org/meta/elwm/yt_clipper.meta.js
// @run-at       document-end
// @license      MIT
// @author       elwm
// @match        *://www.youtube.com/watch?v=*
// @require      https://cdnjs.cloudflare.com/ajax/libs/FileSaver.js/1.3.8/FileSaver.min.js
// @grant        none
// ==/UserScript==

(function() {
  'use strict';
  // global variables
  let keys = {
    A: 65,
    S: 83,
    Q: 81,
    W: 87,
    E: 69,
    D: 68,
    Z: 90,
    X: 88,
    R: 82,
    C: 67,
    G: 71,
  };

<<<<<<< HEAD
  let fps: number;
=======
  let fps = null;
>>>>>>> 56a3aaa2
  try {
    let playerApiScript = document.querySelectorAll('#player > script:nth-child(3)')[0]
      .textContent;
    fps = parseInt(playerApiScript.match(/fps=(\d+)/)[1]);
  } catch (e) {
<<<<<<< HEAD
    fps = null;
=======
    console.log(e);
>>>>>>> 56a3aaa2
  }

  const CLIENT_ID = 'XXXX';
  const REDIRECT_URI = 'https://127.0.0.1:4443/yt_clipper';
  const AUTH_ENDPOINT = 'https://api.gfycat.com/v1/oauth/token?';
  const BROWSER_BASED_AUTH_ENDPOINT = `https://gfycat.com/oauth/authorize?client_id=${CLIENT_ID}&scope=all&state=yt_clipper&response_type=token&redirect_uri=${REDIRECT_URI}`;

  let start = true;
  let markerHotkeysEnabled = false;
  let isMarkerEditorOpen = false;
  let wasDefaultsEditorOpen = false;
  let isOverlayOpen = false;
  let checkGfysCompletedId: number;
  interface marker {
    start: number;
    end: number;
    slowdown: string;
    crop: string;
  }
  let markers: marker[] = [];
  let links: string[] = [];
  markers.toString = () => {
    let markersString = '';
<<<<<<< HEAD
    this.forEach((marker: marker, idx: number) => {
      markersString += `${marker.start},${marker.end},${marker.slowdown},'${
        marker.crop
      }'`;
      if (idx !== this.length - 1) {
        markersString += ',';
=======
    this.forEach((marker, idx) => {
      markersString += `${marker[0]},${marker[1]},${marker[2]},'${marker[3]}',`;
      if (idx === this.length - 1) {
        markersString = markersString.slice(0, -1);
>>>>>>> 56a3aaa2
      }
    });
    return markersString;
  };

  let startTime = 0.0;
  let toggleKeys = false;
  let undoMarkerOffset = 0;
<<<<<<< HEAD
  let previousMarker: marker = null;
=======
  let prevMarker = null;
>>>>>>> 56a3aaa2

  document.addEventListener('keyup', hotkeys, false);

  function hotkeys(e: KeyboardEvent) {
    console.log(e.which);
    if (toggleKeys) {
      switch (e.which) {
        case keys.A:
          if (!e.shiftKey) {
            addMarker();
          } else if (
            e.shiftKey &&
            markerHotkeysEnabled &&
            enableMarkerHotkeys.moveMarker
          ) {
            enableMarkerHotkeys.moveMarker(enableMarkerHotkeys.endMarker);
          }
          break;
        case keys.S:
          if (!e.shiftKey && !e.altKey) {
            saveToFile(createScript());
          } else if (e.shiftKey && !e.altKey) {
            copyToClipboard(createScript());
          } else if (e.altKey && !e.shiftKey) {
            saveMarkers();
          } else if (e.altKey && e.shiftKey) {
            saveAuthServerScript();
          }
          break;
        case keys.Q:
          if (!e.shiftKey) {
            togglePlayerSpeed();
          } else if (
            e.shiftKey &&
            markerHotkeysEnabled &&
            enableMarkerHotkeys.moveMarker
          ) {
            enableMarkerHotkeys.moveMarker(enableMarkerHotkeys.startMarker);
          }
          break;
        case keys.W:
          toggleDefaultSettings();
          break;
        case keys.E:
          if (e.shiftKey && !e.ctrlKey) {
            updateAllMarkers('slowdown', settings.defaultSlowdown);
          }
          break;
        case keys.D:
          if (e.shiftKey && !e.ctrlKey) {
            updateAllMarkers('crop', settings.defaultCrop);
          }
          break;
        case keys.G:
          if (!e.shiftKey) {
            loadMarkers();
          } else if (e.shiftKey) {
            toggleSpeedAutoDucking();
          }
          break;
        case keys.Z:
          if (!e.shiftKey && !markerHotkeysEnabled) {
            undoMarker();
          } else if (
            e.shiftKey &&
            markerHotkeysEnabled &&
            enableMarkerHotkeys.deleteMarkerPair
          ) {
            enableMarkerHotkeys.deleteMarkerPair();
          }
          break;
        case keys.X:
          drawCropOverlay();
          break;
        case keys.C:
          if (!e.shiftKey && !e.ctrlKey) {
            sendGfyRequests(markers, playerInfo.url);
          } else if (e.shiftKey && !e.ctrlKey) {
            requestGfycatAuth();
          } else if (!e.shiftKey && e.ctrlKey) break;
      }
    }
    if (e.ctrlKey && e.shiftKey && e.which === keys.A) {
      toggleKeys = !toggleKeys;
      console.log('keys enabled: ' + toggleKeys);
      initOnce();
    }
  }

  function init() {
    initPlayerInfo();
    initMarkersContainer();
    initCSS();
    addForeignEventListeners();
  }
  const initOnce = once(init, this);

  const player = document.getElementById('movie_player');
  const playerInfo = {};
  function initPlayerInfo() {
    playerInfo.url = player.getVideoUrl();
    playerInfo.playerData = player.getVideoData();
    playerInfo.duration = player.getDuration();
    playerInfo.video = document.getElementsByTagName('video')[0];
    playerInfo.isVerticalVideo = player.getVideoAspectRatio() <= 1;
    playerInfo.progress_bar = document.getElementsByClassName('ytp-progress-bar')[0];
  }

  interface settings {
    defaultSlowdown: number;
    defaultCrop: string;
    shortTitle: string;
    videoRes: string;
    videoWidth: number;
    videoHeight: number;
  }
  let settings : settings;
  let markers_svg;
  function initMarkersContainer() {
    settings = {
      defaultSlowdown: 1.0,
      defaultCrop: '0:0:iw:ih',
      shortTitle: `${playerInfo.playerData.video_id}`,
      videoRes: playerInfo.isVerticalVideo ? '1080x1920' : '1920x1080',
      videoWidth: playerInfo.isVerticalVideo ? 1080 : 1920,
      videoHeight: playerInfo.isVerticalVideo ? 1920 : 1080,
    };
    const markers_div = document.createElement('div');
    markers_div.setAttribute('id', 'markers_div');
    markers_div.innerHTML = `<svg width="100%" height="300%" style="top:-4;position:absolute;z-index:99"></svg>`;
    playerInfo.progress_bar.appendChild(markers_div);

    markers_svg = markers_div.firstChild;
  }

  function initCSS() {
    const clipperCSS = `\
@keyframes valid-input {
  0% {background-color: tomato;}
  100% {background-color: lightgreen;}
}
@keyframes invalid-input {
  0% {background-color: lightgreen;}
  100% {background-color: tomato;}
}
#speed-input:valid, #crop-input:valid, #res-input:valid {
  animation-name: valid-input;
  animation-duration:1s;
  animation-fill-mode: forwards;
}    
#speed-input:invalid, #crop-input:invalid, #res-input:invalid {
  animation-name: invalid-input;
  animation-duration:1s;
  animation-fill-mode: forwards;
}   
  `;

    const style = document.createElement('style');
    style.innerHTML = clipperCSS;
    document.body.appendChild(style);
  }

  function addForeignEventListeners() {
    const ids = ['search'];
    ids.forEach(id => {
      const input = document.getElementById(id);
      if (toggleKeys) {
        input.addEventListener('focus', e => (toggleKeys = false), {
          capture: true,
        });
        input.addEventListener('blur', e => (toggleKeys = true), {
          capture: true,
        });
      }
    });
  }

  function toggleSpeedAutoDucking() {
    if (playerInfo.video.ontimeupdate === autoducking) {
      playerInfo.video.removeEventListener('timeupdate', autoducking);
    } else {
      playerInfo.video.addEventListener('timeupdate', autoducking, false);
    }
  }

  function autoducking(e) {
    let currentIdx;
    const currentTime = e.target.getCurrentTime();
    const isTimeBetweenMarkerPair = markers.some((marker, idx) => {
      if (currentTime >= marker[0] && currentTime <= marker[1]) {
        currentIdx = idx;
        return true;
      }
    });
    if (isTimeBetweenMarkerPair && markers[currentIdx]) {
      const currentSlowdown = 1 / markers[currentIdx][2];
      if (player.getPlaybackRate() !== currentSlowdown) {
        player.setPlaybackRate(currentSlowdown);
      }
    } else {
      player.setPlaybackRate(1);
    }
  }

  function watchAvailableQualityChange() {
    const quality = player.getAvailableQualityLevels();
    const timer = setInterval(() => {
      if (player.getAvailableQualityLevels() !== quality) {
        clearInterval(timer);
        console.log(player.getAvailableQualityLevels());
      }
    }, 5000);
  }

  function saveMarkers() {
    const markersJson = JSON.stringify({
      [playerInfo.playerData.video_id]: markers,
    });
    const blob = new Blob([markersJson], { type: 'text/plain;charset=utf-8' });
    saveAs(blob, `${settings.shortTitle}.json`);
  }

  function loadMarkers() {
    if (document.getElementById('markers-upload-div')) {
      const markersUploadDiv = document.getElementById('markers-upload-div');
      markersUploadDiv.parentElement.removeChild(markersUploadDiv);
    } else {
      const meta = document.getElementById('meta');
      const markersUploadDiv = document.createElement('div');
      markersUploadDiv.setAttribute('id', 'markers-upload-div');
      markersUploadDiv.innerHTML = `<fieldset>\
      <h2>Upload a markers .json file.</h2>\
        <input type="file" id="markers-json-input">\
        <input type="button" id="upload-markers-json" value="Load">\
      </fieldset>`;
      meta.insertAdjacentElement('beforebegin', markersUploadDiv);
      const fileUploadButton = document.getElementById('upload-markers-json');
      fileUploadButton.onclick = loadMarkersJson;
    }
  }

  function loadMarkersJson(e) {
    const input = document.getElementById('markers-json-input');
    console.log(input.files);
    const file = input.files[0];
    const fr = new FileReader();
    fr.onload = receivedJson;
    fr.readAsText(file);
    const markersUploadDiv = document.getElementById('markers-upload-div');
    markersUploadDiv.parentElement.removeChild(markersUploadDiv);
  }

  function receivedJson(e) {
    const lines = e.target.result;
    const markersJson = JSON.parse(lines);
    console.log(markersJson);
    if (markersJson[playerInfo.playerData.video_id]) {
      markers.length = 0;
      undoMarkerOffset = 0;
      markersJson[playerInfo.playerData.video_id].forEach(marker => {
        const [startTime, endTime, slowdown, crop] = marker;
        const startMarker = [startTime, slowdown, crop];
        const endMarker = [endTime, slowdown, crop];
        addMarker(startMarker);
        addMarker(endMarker);
      });
    }
  }

  const marker_attrs = {
    width: '1px',
    height: '12px',
    style: 'pointer-events:fill',
  };

  function addMarker(markerConfig = [null, null, null]) {
    const marker = document.createElementNS('http://www.w3.org/2000/svg', 'rect');
    markers_svg.appendChild(marker);

    const roughCurrentTime = markerConfig[0] || player.getCurrentTime();
    let currentTime;
    fps
      ? (currentTime = Math.floor(roughCurrentTime * fps) / fps)
      : (currentTime = roughCurrentTime);

    const progress_pos = (currentTime / playerInfo.duration) * 100;
    marker_attrs.slowdown = markerConfig[1] || settings.defaultSlowdown.toString();
    marker_attrs.crop = markerConfig[2] || settings.defaultCrop;

    setAttributes(marker, marker_attrs);
    marker.setAttribute('x', `${progress_pos}%`);
    const rectIdx = markers.length + 1 + undoMarkerOffset;
    marker.setAttribute('idx', rectIdx.toString());
    marker.setAttribute('time', currentTime);

    if (start === true) {
      marker.setAttribute('fill', 'lime');
      marker.setAttribute('type', 'start');
      marker.setAttribute('z-index', '1');
      startTime = currentTime;
    } else {
      marker.addEventListener('mouseover', toggleMarkerEditor, false);
      marker.setAttribute('fill', 'gold');
      marker.setAttribute('type', 'end');
      marker.setAttribute('z-index', '2');
      updateMarkers(currentTime, markerConfig);
    }

    start = !start;
    console.log(markers);
  }

  function updateMarkers(currentTime, markerConfig = [null, null, null]) {
    if (undoMarkerOffset === -1) {
      const lastMarkerIdx = Math.floor(markers.length - 1);
      markers[lastMarkerIdx] = [
        startTime,
        currentTime,
        markerConfig[3] || settings.defaultSlowdown,
      ];
      undoMarkerOffset = 0;
    } else if (undoMarkerOffset === 0) {
      markers.push([
        startTime,
        currentTime,
        markerConfig[2] || settings.defaultSlowdown,
        markerConfig[3] || settings.defaultCrop,
      ]);
    }
  }

  function undoMarker() {
    const targetMarker = markers_svg.lastChild;
    if (targetMarker) {
      const deletedMarkerType = targetMarker.getAttribute('type');
      markers_svg.removeChild(targetMarker);
      if (deletedMarkerType === 'start' && undoMarkerOffset === -1) {
        markers.pop();
        undoMarkerOffset = 0;
      } else if (deletedMarkerType === 'end') {
        undoMarkerOffset = -1;
        startTime = markers[Math.floor(markers.length - 1)][0];
      }
      start = !start;
    }
  }

  function togglePlayerSpeed() {
    if (player.getPlaybackRate() === 0.25) {
      player.setPlaybackRate(1);
    } else {
      player.setPlaybackRate(0.25);
    }
  }

  function toggleDefaultSettings() {
    if (isMarkerEditorOpen) {
      deleteMarkerEditor();
      if (isOverlayOpen) {
        toggleOverlay();
      }
    }
    if (wasDefaultsEditorOpen && !prevMarker) {
      wasDefaultsEditorOpen = false;
    } else {
      if (prevMarker) {
        restoreMarkerColor(prevMarker);
        prevMarker = null;
      }
      toggleOverlay();
      createCropOverlay(settings.defaultCrop);
      const infoContents = document.getElementById('info-contents');
      const markerInputs = document.createElement('div');
      const cropInputValidation = `\\d+:\\d+:(\\d+|iw):(\\d+|ih)`;
      const resInputValidation = `\\d+x\\d+`;
      const resList = playerInfo.isVerticalVideo
        ? `<option value="1080x1920"><option value="2160x3840">`
        : `<option value="1920x1080"><option value="3840x2160">`;
      markerInputs.setAttribute('id', 'slowdownInputDiv');
      markerInputs.innerHTML = `\
      <input id="speed-input" type="number" placeholder="speed" value="${
        settings.defaultSlowdown
      }" step="0.1" min="0.1" max="8" style="width:4em">
      <span style="color:grey;font-size:12pt;font-style:italic"> Default Slowdown - </span>
      <input id="crop-input" value="${
        settings.defaultCrop
      }" pattern="${cropInputValidation}" style="width:10em">
      <span style="color:grey;font-size:12pt"> Default Crop - </span>
      <input id="res-input" list="resolutions"pattern="${resInputValidation}" value="${
        settings.videoRes
      }" style="width:7em">
      <datalist id="resolutions" autocomplete="off">${resList}</datalist>
      <span style="color:grey;font-size:12pt"> Download Res - </span>
      <input id="short-title-input" value="${settings.shortTitle}" style="width:7em">
        <span style="color:grey;font-size:12pt"> Short Title </span>
      `;

      infoContents.insertBefore(markerInputs, infoContents.firstChild);

      addInputListeners([
        ['speed-input', 'defaultSlowdown'],
        ['crop-input', 'defaultCrop'],
        ['res-input', 'videoRes'],
        ['short-title-input', 'shortTitle'],
      ]);
      wasDefaultsEditorOpen = true;
      isMarkerEditorOpen = true;
    }
  }

  function addInputListeners(inputs) {
    inputs.forEach(input => {
      const id = input[0];
      const updateTarget = input[1];
      const inputElem = document.getElementById(id);
      inputElem.addEventListener('focus', e => (toggleKeys = false), false);
      inputElem.addEventListener('blur', e => (toggleKeys = true), false);
      inputElem.addEventListener(
        'change',
        e => updateDefaultValue(e, updateTarget),
        false
      );
    });
  }

  function updateDefaultValue(e, updateTarget) {
    if (e.target.reportValidity()) {
      settings[updateTarget] = e.target.value;
    }
    if (
      settings[updateTarget] === settings.defaultCrop ||
      settings[updateTarget] === settings.videoRes
    ) {
      createCropOverlay(settings.defaultCrop);
    }
    if (settings[updateTarget] === settings.videoRes) {
      settings.videoWidth = parseInt(settings.videoRes.split('x')[0]);
      settings.videoHeight = parseInt(settings.videoRes.split('x')[1]);
    }
    console.log(settings);
  }

  function createCropOverlay(crop) {
    if (isOverlayOpen) {
      deleteCropOverlay();
    }

    crop = crop.split(':');
    if (crop[2] === 'iw') {
      crop[2] = settings.videoWidth;
    }
    if (crop[3] === 'ih') {
      crop[3] = settings.videoHeight;
    }
    const cropDiv = document.createElement('div');
    cropDiv.setAttribute('id', 'crop-div');
    cropDiv.innerHTML = `<svg id="crop-svg" width="100%" height="100%" style="top:0;position:absolute;z-index:95"></svg>`;

    let annotations = document.getElementsByClassName('ytp-iv-video-content')[0];
    if (!annotations) {
      resizeCropOverlay(cropDiv);
      annotations = document.getElementsByClassName('html5-video-container')[0];
      annotations.insertAdjacentElement('afterend', cropDiv);
      window.addEventListener('resize', e => resizeCropOverlay(cropDiv));
    } else {
      annotations.insertBefore(cropDiv, annotations.firstElementChild);
    }
    const cropSvg = cropDiv.firstElementChild;
    const cropRect = document.createElementNS('http://www.w3.org/2000/svg', 'rect');
    const cropRectAttrs = {
      x: `${(crop[0] / settings.videoWidth) * 100}%`,
      y: `${(crop[1] / settings.videoHeight) * 100}%`,
      width: `${(crop[2] / settings.videoWidth) * 100}%`,
      height: `${(crop[3] / settings.videoHeight) * 100}%`,
      fill: 'none',
      stroke: 'white',
      'stroke-width': '4px',
    };

    setAttributes(cropRect, cropRectAttrs);
    cropSvg.appendChild(cropRect);

    isOverlayOpen = true;
  }

  function resizeCropOverlay(cropDiv) {
    const videoRect = player.getVideoContentRect();
    cropDiv.setAttribute(
      'style',
      `width:${videoRect.width}px;height:${videoRect.height}px;left:${
        videoRect.left
      }px;top:${videoRect.top}px;position:absolute`
    );
  }

  function deleteCropOverlay() {
    const cropDiv = document.getElementById('crop-div');
    cropDiv.parentElement.removeChild(cropDiv);
    isOverlayOpen = false;
  }

  function toggleOverlay() {
    const cropSvg = document.getElementById('crop-svg');
    if (cropSvg) {
      const cropDivDisplay = cropSvg.getAttribute('display');
      if (cropDivDisplay === 'none') cropSvg.setAttribute('display', 'block');
      else {
        cropSvg.setAttribute('display', 'none');
      }
    }
  }

  function drawCropOverlay() {
    if (document.getElementById('crop-input')) {
      const videoRect = player.getVideoContentRect();
      playerInfo.video.addEventListener('mousedown', e => beginDraw(e, videoRect), {
        once: true,
        capture: true,
      });
      togglePlayerControls();
    }
  }

  function togglePlayerControls() {
    const controls = document.getElementsByClassName('ytp-chrome-bottom')[0];
    if (controls.style.display !== 'none') {
      controls.style.display = 'none';
    } else {
      controls.style.display = 'block';
    }
  }

  function beginDraw(e, videoRect) {
    if (e.button == 0 && e.shiftKey && !e.ctrlKey && !e.altKey) {
      const beginX = Math.round(
        ((e.pageX - videoRect.left) / videoRect.width) * settings.videoWidth
      );
      const beginY = Math.round(
        ((e.pageY - 56) / videoRect.height) * settings.videoHeight
      );
      let crop = `${beginX}:${beginY}:`;
      playerInfo.video.addEventListener(
        'mousedown',
        e => endDraw(e, crop, beginX, beginY, videoRect),
        { once: true, capture: true }
      );
    } else {
      togglePlayerControls();
    }
  }

  function endDraw(e, crop, beginX, beginY, videoRect) {
    if (e.button == 0 && e.shiftKey && !e.ctrlKey && !e.altKey) {
      const endX = Math.round(
        ((e.pageX - videoRect.left) / videoRect.width) * settings.videoWidth
      );
      const endY = Math.round(((e.pageY - 56) / videoRect.height) * settings.videoHeight);
      crop += `${endX - beginX}:${endY - beginY}`;
      const cropInput = document.getElementById('crop-input');
      cropInput.value = crop;
      cropInput.dispatchEvent(new Event('change'));
    }
    togglePlayerControls();
  }

  function updateAllMarkers(updateTarget, newValue) {
    let idx;
    if (updateTarget === 'slowdown') {
      idx = 2;
    } else if (updateTarget === 'crop') {
      idx = 3;
    }
    if (markers) {
      markers.forEach(marker => {
        marker[idx] = newValue;
      });
      markers_svg.childNodes.forEach(mrkr => {
        mrkr.setAttribute(updateTarget, newValue.toString());
      });
    }
  }

  function toggleMarkerEditor(e) {
    console.log(e.target);
    const currentMarker = e.target;
    if (currentMarker && e.shiftKey) {
      if (isMarkerEditorOpen) {
        deleteMarkerEditor();
        restoreMarkerColor(currentMarker);
        if (isOverlayOpen) {
          toggleOverlay();
        }
      }
      if (prevMarker === currentMarker) {
        prevMarker = null;
      } else {
        if (prevMarker) {
          restoreMarkerColor(prevMarker);
        }
        prevMarker = currentMarker;
        if (isOverlayOpen) {
          toggleOverlay();
        }
        toggleOverlay();
        colorSelectedMarkers(currentMarker);
        enableMarkerHotkeys(currentMarker);
        createMarkerEditor(currentMarker);
      }
    }

    function createMarkerEditor(currentMarker) {
      const startMarker = currentMarker.previousSibling;
      const infoContents = document.getElementById('info-contents');
      const currentIdx = currentMarker.getAttribute('idx');
      const currentMarkerTime = toHHMMSS(currentMarker.getAttribute('time'));
      const startMarkerTime = toHHMMSS(startMarker.getAttribute('time'));
      const currentSlowdown = currentMarker.getAttribute('slowdown');
      const currentCrop = currentMarker.getAttribute('crop');
      const cropInputValidation = `\\d+:\\d+:(\\d+|iw):(\\d+|ih)`;
      const markerInputs = document.createElement('div');

      createCropOverlay(currentCrop);

      markerInputs.setAttribute('id', 'slowdownInputDiv');
      markerInputs.innerHTML = `\
        <input id="speed-input" type="number" placeholder="speed"
        value="${currentSlowdown}" step="0.1" min="0.1" max="8" style="width:4em"></input>
        <input id="crop-input" value="${currentCrop}" pattern="${cropInputValidation}" 
        style="width:10em"></input>
        <div style="display:inline;color:grey;font-size:12pt;font-style:italic">
        <span>slowdown: ${currentSlowdown}x - crop: ${currentCrop} - number: ${currentIdx} - time: </span>
        <span id='start-time'> ${startMarkerTime}</span>
        <span>-</span>
        <span id='end-time'>${currentMarkerTime}</span></div>`;

      infoContents.insertBefore(markerInputs, infoContents.firstChild);
      addMarkerInputListeners(
        [['speed-input', 'slowdown'], ['crop-input', 'crop']],
        currentMarker,
        currentMarkerTime,
        currentIdx
      );

      isMarkerEditorOpen = true;
      wasDefaultsEditorOpen = false;
    }
  }

  function enableMarkerHotkeys(endMarker) {
    markerHotkeysEnabled = true;
    this.endMarker = endMarker;
    this.startMarker = endMarker.previousSibling;
    this.moveMarker = marker => {
      const type = marker.getAttribute('type');
      const idx = parseInt(marker.getAttribute('idx')) - 1;
      const currentTime = player.getCurrentTime();
      const progress_pos = (currentTime / playerInfo.duration) * 100;
      const markerTimeSpan = document.getElementById(`${type}-time`);
      marker.setAttribute('x', `${progress_pos}%`);
      marker.setAttribute('time', `${currentTime}`);
      markers[idx][type === 'start' ? 0 : 1] = currentTime;
      markerTimeSpan.textContent = `${toHHMMSS(currentTime)}`;
    };
<<<<<<< HEAD
    this.deleteMarkerPair = () => {
      const idx = parseInt(this.endMarker.getAttribute('idx')) - 1;
=======
    enableMarkerHotkeys.deleteMarkerPair = () => {
      const idx = parseInt(enableMarkerHotkeys.endMarker.getAttribute('idx')) - 1;
>>>>>>> 56a3aaa2
      markers.splice(idx, 1);

      const me = new MouseEvent('mouseover', { shiftKey: true });
      this.endMarker.dispatchEvent(me);
      this.endMarker.parentElement.removeChild(this.endMarker);
      this.startMarker.parentElement.removeChild(this.startMarker);
      this.moveMarker = null;
      this.deleteMarkerPair = null;
      markerHotkeysEnabled = false;
    };
  }

  function colorSelectedMarkers(currentMarker) {
    currentMarker.setAttribute('fill', '#5880F2');
    currentMarker.previousSibling.setAttribute('fill', '#5880F2');
  }

  function addMarkerInputListeners(inputs, currentMarker, currentMarkerTime, currentIdx) {
    inputs.forEach(input => {
      const id = input[0];
      const updateTarget = input[1];
      const inputElem = document.getElementById(id);
      inputElem.addEventListener('focus', e => (toggleKeys = false), false);
      inputElem.addEventListener('blur', e => (toggleKeys = true), false);
      inputElem.addEventListener(
        'change',
        e => updateMarker(e, updateTarget, currentMarker, currentMarkerTime, currentIdx),
        false
      );
    });
  }

  function restoreMarkerColor(marker) {
    if (marker.getAttribute && marker.previousSibling) {
      marker.setAttribute('fill', 'gold');
      marker.previousSibling.setAttribute('fill', 'lime');
    }
  }

  function deleteMarkerEditor() {
    const slowdownInputDiv = document.getElementById('slowdownInputDiv');
    slowdownInputDiv.parentElement.removeChild(slowdownInputDiv);
    isMarkerEditorOpen = false;
    markerHotkeysEnabled = false;
  }

  function updateMarker(e, updateTarget, currentMarker, currentMarkerTime, currentIdx) {
    const currentType = currentMarker.getAttribute('type');
    const currentCrop = currentMarker.getAttribute('crop');
    const currentSlowdown = currentMarker.getAttribute('slowdown');
    const newValue = e.target.value;
    const markerInfo = document.getElementById('slowdownInputDiv').children[2];

    if (e.target.reportValidity()) {
      if (updateTarget === 'slowdown') {
        markerInfo.textContent = `slowdown: ${newValue}x - crop: ${currentCrop} - number: ${currentIdx} - time: ${currentMarkerTime}`;
        markers[currentIdx - 1][2] = newValue;
      } else if (updateTarget === 'crop') {
        markerInfo.textContent = `slowdown: ${currentSlowdown}x - crop: ${newValue} - number: ${currentIdx} - time: ${currentMarkerTime}`;
        markers[currentIdx - 1][3] = newValue;
        createCropOverlay(newValue);
      }

      currentMarker.setAttribute(updateTarget, newValue);
      if (currentType === 'start') {
        currentMarker.nextSibling.setAttribute(updateTarget, newValue);
      } else if (currentType === 'end') {
        currentMarker.previousSibling.setAttribute(updateTarget, newValue);
      }
    }
  }

  const pyClipper = `\
def clipper(markers, title, videoUrl, ytdlFormat, cropMultipleX, cropMultipleY, overlayPath='', delay=0):

    def trim_video(startTime, endTime, slowdown, cropString,  outPath):
        filter_complex = ''
        startTime += delay
        endTime += delay
        duration = (endTime - startTime)*slowdown

        if args.url:
            ytdl_cmd = f'''youtube-dl -f "{ytdlFormat}" -g '{videoUrl}' '''
            ytdl_cmd = shlex.split(ytdl_cmd)
            proc = subprocess.Popen(
                ytdl_cmd, stdout=subprocess.PIPE, stderr=subprocess.STDOUT)
            urls = proc.stdout.readlines()
            urls = [url.decode().rstrip() for url in urls]

            inputs = f'''ffmpeg -ss {startTime} -i "{urls[0]}" '''
            filter_complex += f'[0:v]setpts={slowdown}*(PTS-STARTPTS)[slowed];'
            if args.audio:
                inputs += f''' -ss {startTime} -i "{urls[1]}" '''
                filter_complex += f'''[1:a]atempo={1/slowdown};'''
            else:
                inputs += ' -an '
        else:
            inputs = f'ffmpeg -i "{videoUrl}" '
            filter_complex += f'''[0:v]trim={startTime}:{endTime},
                setpts={slowdown}*(PTS-STARTPTS)[slowed];'''
            if args.audio:
                filter_complex += f'''[0:a]atrim={startTime}:{endTime},
                    atempo={1/slowdown};'''
            else:
                inputs += ' -an '

        inputs += ' -hide_banner '

        crops = cropString.split(':')
        filter_complex += f'''[slowed]crop=x={cropMultipleX}*{crops[0]}:y={cropMultipleY}*{crops[1]}\
                              :w={cropMultipleX}*{crops[2]}:h={cropMultipleY}*{crops[3]}'''
        if overlayPath:
            filter_complex += f'[cropped];[cropped][1:v]overlay=x=W-w-10:y=10:alpha=0.5'
            inputs += f'-i "{overlayPath}"'

        ffmpegCommand = ' '.join((
            inputs,
            f'''-filter_complex "{filter_complex}" -c:v libvpx''',
            f'''-pix_fmt yuv420p -threads 8 -slices 8 -metadata title='{title}' ''',
            f'''-qmin 20 -crf 23 -qmax 45 -qcomp 1 -b:v 0 -movflags +faststart -f webm''',
            f'''-lag-in-frames 16 -auto-alt-ref 1 -strict -2 -t {duration}''',
            f'''"{outPath}"''',
        ))

        print(ffmpegCommand.encode())

        ffmpeg_args = shlex.split(ffmpegCommand)

        subprocess.run(ffmpeg_args)

    for i in range(0, len(markers), 4):
        startTime = markers[i]
        endTime = markers[i+1]
        slowdown = markers[i+2]
        cropString = markers[i+3]
        outPath = f'''./{shortTitle}-{i//4+1}.webm'''
        outPaths.append(outPath)
        fileNames.append(outPath[0:-5])
        trim_video(startTime, endTime, slowdown, cropString, outPath)


# cli arguments
parser = argparse.ArgumentParser(
    description='Generate trimmed webms from input video.')
parser.add_argument('infile', metavar='I',
                    help='input video path')
parser.add_argument('--overlay', '-o', dest='overlay',
                    help='overlay image path')
parser.add_argument('--multiply-crop', '-m', type=float, dest='cropMultiple', default=1,
                    help=('Multiply all crop dimensions by an integer ' +
                          '(helpful if you change resolutions: eg 1920x1080 * 2 = 3840x2160(4k))')
                    )
parser.add_argument('--multiply-crop-x', '-x', type=float, dest='cropMultipleX', default=1,
                    help='Multiply all x crop dimensions by an integer')
parser.add_argument('--multiply-crop-y', '-y', type=float, dest='cropMultipleY', default=1,
                    help='Multiply all y crop dimensions by an integer')
parser.add_argument('--gfycat', '-g', action='store_true',
                    help='upload all output webms to gfycat and print reddit markdown with all links')
parser.add_argument('--audio', '-a', action='store_true',
                    help='enable audio in output webms')
parser.add_argument('--url', '-u', action='store_true',
                    help='use youtube-dl and ffmpeg to download only the portions of the video required')
parser.add_argument('--format', '-f', default='bestvideo+bestaudio',
                    help='specify format string passed to youtube-dl')
parser.add_argument('--delay', '-d', type=float, dest='delay', default=0,
                    help='Add a fixed delay to both the start and end time of each marker. Can be negative.')

args = parser.parse_args()

if args.cropMultiple != 1:
    args.cropMultipleX = args.cropMultiple
    args.cropMultipleY = args.cropMultiple

clipper(markers, title, videoUrl=args.infile, cropMultipleX=args.cropMultipleX,
    cropMultipleY=args.cropMultipleY, ytdlFormat=args.format, overlayPath=args.overlay, delay=args.delay)

# auto gfycat uploading
if (args.gfycat):
    import urllib3
    import json
    from urllib.parse import urlencode
    http = urllib3.PoolManager()

    for outPath in outPaths:
        with open(outPath, 'rb') as fp:
            file_data = fp.read()
        encoded_args = urlencode({'title': f'{outPath}'})
        url = UPLOAD_KEY_REQUEST_ENDPOINT + encoded_args
        r_key = http.request('POST', url)
        print(r_key.status)
        gfyname = json.loads(r_key.data.decode('utf-8'))['gfyname']
        links.append(f'https://gfycat.com/{gfyname}')
        print(gfyname)
        fields = {'key': gfyname, 'file': (
            gfyname, file_data, 'multipart/formdata')}
        r_upload = http.request(
            'POST', FILE_UPLOAD_ENDPOINT, fields=fields)
        print(r_upload.status)
        print(r_upload.data)

    for fileName, link in zip(fileNames, links):
        markdown += f'({fileName})[{link}]\\n\\n'
        print('\\n==Reddit Markdown==')
        print(markdown)
  `;

  function createScript() {
    const pyHeader = `\
import sys
import subprocess
import shlex
import argparse
import re

UPLOAD_KEY_REQUEST_ENDPOINT = 'https://api.gfycat.com/v1/gfycats?'
FILE_UPLOAD_ENDPOINT = 'https://filedrop.gfycat.com'
AUTHENTICATION_ENDPOINT = 'https://api.gfycat.com/v1/oauth/token'

markers = [${markers.toString()}]
markers = ['0:0:iw:ih' if m == 'undefined' else m for m in markers]
title = re.sub("'","", r'''${
      document.getElementsByClassName('title')[0].lastElementChild.textContent
    }''')
shortTitle = re.sub("'","", r'''${settings.shortTitle}''')

outPaths = []
fileNames = []
links = []
markdown = ''

`;

    return pyHeader + pyClipper;
  }

  function saveAuthServerScript() {
    const authScript = `\
import json
import re
from urllib.parse import urlencode, urlparse, parse_qs
from http.server import HTTPServer, BaseHTTPRequestHandler

CLIENT_ID = 'XXXX'
REDIRECT_URI = 'http://127.0.0.1:4443/yt_clipper?'

BROWSER_BASED_AUTH_ENDPOINT = f'https://gfycat.com/oauth/authorize?client_id={CLIENT_ID}&scope=all&state=yt_clipper&response_type=token&redirect_uri={REDIRECT_URI}'

REDIRECT_PAGE_BODY = b'''
<body>
    <script>
        let url = window.location.href;
        url = url.replace('?','&');
        url = url.replace('#','?access-token=');
        window.open(url,'_self');
    </script>
</body>
'''

COMPLETE_AUTH_PAGE_BODY = b'''
<body>
    <span>
        Please close this window and return to yt_clipper.
    </span>
</body>
'''


class getServer(BaseHTTPRequestHandler):
    redirected = -1

    def do_GET(self):
        print(self.path)
        if re.match('/yt_clipper*', self.path):
            if getServer.redirected == -1:
                self.send_response(200)
                self.end_headers()
                self.wfile.write(REDIRECT_PAGE_BODY)
                getServer.redirected = 0
            elif getServer.redirected == 0:
                self.send_response(200)
                self.end_headers()
                self.wfile.write(COMPLETE_AUTH_PAGE_BODY)
                getServer.query = parse_qs(urlparse(self.path).query)
                getServer.redirected = 1
            elif getServer.redirected == 1:
                self.send_response(200)
                self.send_header('Content-Type', 'application/json')
                self.send_header('Access-Control-Allow-Origin', '*')
                self.end_headers()
                self.wfile.write(json.dumps(getServer.query).encode())


httpd = HTTPServer(('localhost', 4443), getServer)
httpd.serve_forever()
`;
    const blob = new Blob([authScript], { type: 'text/plain;charset=utf-8' });
    saveAs(blob, `yt_clipper_auth.py`);
  }

  function buildGfyRequests(markers, url) {
    return markers.map((marker, idx) => {
      const start = marker[0];
      const end = marker[1];
      const speed = (1 / marker[2]).toPrecision(4);
      const crop = marker[3];
      const startHHMMSS = toHHMMSS(start).split(':');
      const startHH = startHHMMSS[0];
      const startMM = startHHMMSS[1];
      const startSS = startHHMMSS[2];
      const duration = end - start;
      let req = {
        fetchUrl: url,
        title: `${settings.shortTitle}-${idx + 1}`,
        fetchHours: startHH,
        fetchMinutes: startMM,
        fetchSeconds: startSS,
        noMd5: 'true',
        cut: { start, duration },
        speed,
      };
      if (crop && crop !== '0:0:iw:ih') {
        const crops = crop.split(':');
        req.crop = {
          x: crops[0],
          y: crops[1],
          w: crops[2] === 'iw' ? settings.videoWidth : crops[2],
          h: crops[3] === 'ih' ? settings.videoHeight : crops[3],
        };
      }

      return req;
    });
  }

  function requestGfycatAuth() {
    const authPage = window.open(BROWSER_BASED_AUTH_ENDPOINT);
    const timer = setInterval(() => {
      if (authPage.closed) {
        clearInterval(timer);
        getAccessToken();
      }
    }, 2500);
  }

  function getAccessToken() {
    return new Promise((resolve, reject) => {
      fetch(REDIRECT_URI, { mode: 'cors' })
        .then(response => {
          return response.json();
        })
        .then(json => {
          const accessToken = json['access-token'][0];
          console.log(accessToken);
          sendGfyRequests(markers, playerInfo.url, accessToken);
        })
        .catch(error => console.error(error));
    });
  }

  function sendGfyRequests(markers, url, accessToken) {
    if (markers.length > 0) {
      const markdown = toggleUploadStatus();
      const reqs = buildGfyRequests(markers, url).map((req, idx) => {
        return buildGfyRequestPromise(req, idx, accessToken);
      });

      Promise.all(reqs).then(gfynames => {
        console.log(reqs);
        console.log(gfynames);
        checkGfysCompletedId = setInterval(checkGfysCompleted, 5000, gfynames, markdown);
      });
    }
  }

  function buildGfyRequestPromise(req, idx, accessToken) {
    req.speed = req.speed === '1.000' ? '' : `?speed=${req.speed}`;
    return new Promise((resolve, reject) => {
      postData('https://api.gfycat.com/v1/gfycats', req, accessToken)
        .then(resp => {
          links.push(
            `(${settings.shortTitle}-${idx})[https://gfycat.com/${resp.gfyname}${
              req.speed
            }]`
          );
          resolve(resp.gfyname);
        })
        .catch(error => reject(error));
    });
  }

  function checkGfysCompleted(gfynames, markdown) {
    const gfyStatuses = gfynames.map(gfyname => {
      return checkGfyStatus(gfyname, markdown).then(isComplete => {
        return isComplete;
      });
    });
    Promise.all(gfyStatuses).then(gfyStatuses => {
      areGfysCompleted(gfyStatuses).then(() => insertMarkdown(markdown));
    });
  }

  function toggleUploadStatus() {
    const meta = document.getElementById('meta');
    const markdown = document.createElement('textarea');
    meta.insertAdjacentElement('beforebegin', markdown);
    setAttributes(markdown, {
      id: 'markdown',
      style: 'width:600px;height:100px;',
    });
    markdown.textContent = 'Upload initiated. Progress updates will begin shortly.\n';
    return markdown;
  }

  function updateUploadStatus(markdown, status, gfyname) {
    if (markdown) {
      markdown.textContent += `${gfyname} progress: ${status.progress}\n`;
      markdown.scrollTop = markdown.scrollHeight;
    }
  }

  function insertMarkdown(markdown) {
    if (markdown) {
      markdown.textContent = links.join('\n');
      window.clearInterval(checkGfysCompletedId);
    }
  }

  function areGfysCompleted(gfyStatuses) {
    return new Promise((resolve, reject) => {
      if (gfyStatuses.every(isCompleted => isCompleted)) {
        resolve();
      } else {
        reject();
      }
    });
  }

  function checkGfyStatus(gfyname, markdown) {
    return new Promise((resolve, reject) => {
      fetch(`https://api.gfycat.com/v1/gfycats/fetch/status/${gfyname}`)
        .then(response => {
          return response.json();
        })
        .then(myJson => {
          updateUploadStatus(markdown, myJson, gfyname);
          myJson.task === 'complete' ? resolve(true) : reject(false);
        })
        .catch(error => console.error(error));
    });
  }

  function sleep(ms) {
    return new Promise(resolve => setTimeout(resolve, ms));
  }

  function postData(url, data, accessToken) {
    const auth = accessToken ? `Bearer ${accessToken}` : null;
    const req = {
      body: JSON.stringify(data), // must match 'Content-Type' header
      cache: 'no-cache', // *default, no-cache, reload, force-cache, only-if-cached
      credentials: 'omit', // include, same-origin, *omit
      headers: {
        'content-type': 'application/json',
      },
      method: 'POST', // *GET, POST, PUT, DELETE, etc.
      mode: 'cors', // no-cors, cors, *same-origin
      redirect: 'follow', // manual, *follow, error
      referrer: 'no-referrer', // *client, no-referrer
    };
    if (auth) {
      req.headers.Authorization = auth;
    }
    console.log(req);
    return fetch(url, req).then(response => response.json()); // parses response to JSON
  }

  function toHHMMSS(seconds) {
    return new Date(seconds * 1000).toISOString().substr(11, 8);
  }

  function setAttributes(el, attrs) {
    Object.keys(attrs).forEach(key => el.setAttribute(key, attrs[key]));
  }

  function saveToFile(str) {
    const blob = new Blob([str], { type: 'text/plain;charset=utf-8' });
    saveAs(blob, `${settings.shortTitle}-clip.py`);
  }

  function copyToClipboard(str) {
    const el = document.createElement('textarea');
    el.value = str;
    document.body.appendChild(el);
    el.select();
    document.execCommand('copy');
    document.body.removeChild(el);
  }

  function once(fn, context) {
    var result;
    return function() {
      if (fn) {
        result = fn.apply(context || this, arguments);
        fn = null;
      }
      return result;
    };
  }
})();<|MERGE_RESOLUTION|>--- conflicted
+++ resolved
@@ -30,21 +30,13 @@
     G: 71,
   };
 
-<<<<<<< HEAD
-  let fps: number;
-=======
-  let fps = null;
->>>>>>> 56a3aaa2
+  let fps: number = null;
   try {
     let playerApiScript = document.querySelectorAll('#player > script:nth-child(3)')[0]
       .textContent;
     fps = parseInt(playerApiScript.match(/fps=(\d+)/)[1]);
   } catch (e) {
-<<<<<<< HEAD
-    fps = null;
-=======
     console.log(e);
->>>>>>> 56a3aaa2
   }
 
   const CLIENT_ID = 'XXXX';
@@ -68,19 +60,12 @@
   let links: string[] = [];
   markers.toString = () => {
     let markersString = '';
-<<<<<<< HEAD
     this.forEach((marker: marker, idx: number) => {
       markersString += `${marker.start},${marker.end},${marker.slowdown},'${
         marker.crop
       }'`;
       if (idx !== this.length - 1) {
         markersString += ',';
-=======
-    this.forEach((marker, idx) => {
-      markersString += `${marker[0]},${marker[1]},${marker[2]},'${marker[3]}',`;
-      if (idx === this.length - 1) {
-        markersString = markersString.slice(0, -1);
->>>>>>> 56a3aaa2
       }
     });
     return markersString;
@@ -89,11 +74,7 @@
   let startTime = 0.0;
   let toggleKeys = false;
   let undoMarkerOffset = 0;
-<<<<<<< HEAD
   let previousMarker: marker = null;
-=======
-  let prevMarker = null;
->>>>>>> 56a3aaa2
 
   document.addEventListener('keyup', hotkeys, false);
 
@@ -757,13 +738,8 @@
       markers[idx][type === 'start' ? 0 : 1] = currentTime;
       markerTimeSpan.textContent = `${toHHMMSS(currentTime)}`;
     };
-<<<<<<< HEAD
     this.deleteMarkerPair = () => {
       const idx = parseInt(this.endMarker.getAttribute('idx')) - 1;
-=======
-    enableMarkerHotkeys.deleteMarkerPair = () => {
-      const idx = parseInt(enableMarkerHotkeys.endMarker.getAttribute('idx')) - 1;
->>>>>>> 56a3aaa2
       markers.splice(idx, 1);
 
       const me = new MouseEvent('mouseover', { shiftKey: true });
