--- conflicted
+++ resolved
@@ -16,31 +16,6 @@
 (function() {
   'use strict';
   // global variables
-<<<<<<< HEAD
-=======
-  let keys = {
-    A: 65,
-    S: 83,
-    Q: 81,
-    W: 87,
-    E: 69,
-    D: 68,
-    Z: 90,
-    X: 88,
-    R: 82,
-    C: 67,
-    G: 71,
-  };
-
-  let fps: number = null;
-  try {
-    let playerApiScript = document.querySelectorAll('#player > script:nth-child(3)')[0]
-      .textContent;
-    fps = parseInt(playerApiScript.match(/fps=(\d+)/)[1]);
-  } catch (e) {
-    console.log(e);
-  }
->>>>>>> 7f5fa172
 
   const CLIENT_ID = 'XXXX';
   const REDIRECT_URI = 'https://127.0.0.1:4443/yt_clipper';
@@ -63,24 +38,16 @@
   let links: string[] = [];
   markers.toString = () => {
     let markersString = '';
-<<<<<<< HEAD
-    this.forEach((marker, idx) => {
-      const slowdown = marker[2];
-      if (typeof slowdown === 'string') {
-        marker[2] = Number(slowdown);
+    this.forEach((marker: marker, idx: number) => {
+      if (typeof marker.slowdown === 'string') {
+        marker.slowdown = Number(marker.slowdown);
         console.log(`Converted marker pair ${index}'s slowdown from String to Number`);
       }
-      markersString += `${marker[0]},${marker[1]},${marker[2]},'${marker[3]}',`;
-      if (idx === this.length - 1) {
-        markersString = markersString.slice(0, -1);
-=======
-    this.forEach((marker: marker, idx: number) => {
       markersString += `${marker.start},${marker.end},${marker.slowdown},'${
         marker.crop
       }'`;
       if (idx !== this.length - 1) {
         markersString += ',';
->>>>>>> 7f5fa172
       }
     });
     return markersString;
@@ -89,20 +56,11 @@
   let startTime = 0.0;
   let toggleKeys = false;
   let undoMarkerOffset = 0;
-<<<<<<< HEAD
-  let prevSelectedMarkerPair = null;
+  let prevSelectedMarkerPair: marker = null;
 
   document.addEventListener('keyup', hotkeys, false);
 
-  function hotkeys(e) {
-=======
-  let previousMarker: marker = null;
-
-  document.addEventListener('keyup', hotkeys, false);
-
   function hotkeys(e: KeyboardEvent) {
-    console.log(e.which);
->>>>>>> 7f5fa172
     if (toggleKeys) {
       switch (e.key) {
         case 'KeyA':
@@ -223,10 +181,6 @@
     playerInfo.controls = document.getElementsByClassName('ytp-chrome-bottom')[0];
   }
 
-<<<<<<< HEAD
-  let settings;
-  let markersSvg;
-=======
   interface settings {
     defaultSlowdown: number;
     defaultCrop: string;
@@ -236,8 +190,7 @@
     videoHeight: number;
   }
   let settings : settings;
-  let markers_svg;
->>>>>>> 7f5fa172
+  let markersSvg;
   function initMarkersContainer() {
     settings = {
       defaultSlowdown: 1.0,
@@ -1099,7 +1052,6 @@
       markers.splice(idx, 1);
 
       const me = new MouseEvent('mouseover', { shiftKey: true });
-<<<<<<< HEAD
       enableMarkerHotkeys.endMarker.dispatchEvent(me);
       deleteElement(enableMarkerHotkeys.endMarker);
       deleteElement(enableMarkerHotkeys.startMarker);
@@ -1111,13 +1063,6 @@
       });
       enableMarkerHotkeys.moveMarker = null;
       enableMarkerHotkeys.deleteMarkerPair = null;
-=======
-      this.endMarker.dispatchEvent(me);
-      this.endMarker.parentElement.removeChild(this.endMarker);
-      this.startMarker.parentElement.removeChild(this.startMarker);
-      this.moveMarker = null;
-      this.deleteMarkerPair = null;
->>>>>>> 7f5fa172
       markerHotkeysEnabled = false;
     };
   }
